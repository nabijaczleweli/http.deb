[package]
# "http" was taken, "https" (with 's' apparently standing for "server") is free
name = "https"
description = "Host These Things Please - a basic http server for hosting a folder fast and simply"
repository = "https://github.com/thecoshman/http"
readme = "README.md"
keywords = ["http", "server", "https", "webdav", "directory"]
categories = ["network-programming", "web-programming::http-server"]
license = "MIT"
build = "build.rs"
# Remember to also update in appveyor.yml
<<<<<<< HEAD
version = "1.12.5"
=======
version = "1.13.0"
>>>>>>> 44c27ce2
# Remember to also update in http.md
authors = ["thecoshman <rust@thecoshman.com>",
           "nabijaczleweli <nabijaczleweli@nabijaczleweli.xyz>",
           "pheki",
           "Adrian Herath <adrianisuru@gmail.com>",
           "cyqsimon",
           "jim4067",
           "Orhun Parmaksız <orhunparmaksiz@gmail.com>",
           "Kian-Meng Ang <kianmeng@cpan.org>",
           "Theodore Ni"]

[dependencies]
hyper-native-tls = "0.3"
percent-encoding = "2.1"
lazy_static = "1.4"
serde_json = "0.9"
mime_guess = "1.8"
tabwriter = "1.1"
itertools = "0.8"
lazysort = "0.2"
unicase = "2.4"
walkdir = "2.2"
base64 = "0.10"
blake3 = "1.3"
flate2 = "1.0"
rfsapi = "0.1"
xml-rs = "0.8"
bzip2 = "0.4"
ctrlc = "3.1"
regex = "1.2"
serde = "0.9"
clap = "2.33"
rand = "0.7"
time = "0.1"

[dependencies.trivial_colours]
version = "0.3"
default-features = false

[dependencies.cidr]
version = "0.1"
default-features = false

[dependencies.brotli]
version = "3.3"
default-features = false
features = ["std"]

[dependencies.iron]
version = "0.6"
features = ["hyper-native-tls"]

[target.'cfg(target_os = "windows")'.dependencies.winapi]
version = "0.3"
features = ["fileapi"]

[target.'cfg(not(target_os = "windows"))'.dependencies.os-str-generic]
version = "0.2"

[target.'cfg(not(any(target_os = "windows", target_os = "macos")))'.dependencies.libc]
version = "0.2"

[build-dependencies]
embed-resource = "1.3"

[target.'cfg(not(any(target_os = "windows", target_os = "macos")))'.build-dependencies.cc]
version = "1.0"


[[bin]]
name = "http"
path = "src/main.rs"
test = false
doc = false

[[bin]]
name = "httplz"
path = "src/main.rs"
test = false
doc = false


[package.metadata.deb]
name = "http"
maintainer = "nabijaczleweli <nabijaczleweli@gmail.com>"
section = "web"<|MERGE_RESOLUTION|>--- conflicted
+++ resolved
@@ -9,11 +9,7 @@
 license = "MIT"
 build = "build.rs"
 # Remember to also update in appveyor.yml
-<<<<<<< HEAD
-version = "1.12.5"
-=======
 version = "1.13.0"
->>>>>>> 44c27ce2
 # Remember to also update in http.md
 authors = ["thecoshman <rust@thecoshman.com>",
            "nabijaczleweli <nabijaczleweli@nabijaczleweli.xyz>",
