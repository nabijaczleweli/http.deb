[package]
# "http" was taken, "https" (with 's' apparently standing for "server") is free
name = "https"
description = "Host These Things Please - a basic http server for hosting a folder fast and simply"
repository = "https://github.com/thecoshman/http"
readme = "README.md"
keywords = ["http", "server", "https", "webdav", "directory"]
categories = ["network-programming", "web-programming::http-server"]
license = "MIT"
build = "build.rs"
# Remember to also update in appveyor.yml
<<<<<<< HEAD
version = "1.12.4"
=======
version = "1.12.5"
>>>>>>> 3f1a94d5
# Remember to also update in http.md
authors = ["thecoshman <rust@thecoshman.com>",
           "nabijaczleweli <nabijaczleweli@nabijaczleweli.xyz>",
           "pheki",
           "Adrian Herath <adrianisuru@gmail.com>",
           "cyqsimon",
           "jim4067"]

[dependencies]
hyper-native-tls = "0.3"
percent-encoding = "2.1"
lazy_static = "1.4"
serde_json = "0.9"
mime_guess = "1.8"
tabwriter = "1.1"
itertools = "0.8"
lazysort = "0.2"
unicase = "2.4"
walkdir = "2.2"
base64 = "0.10"
blake3 = "1.3"
flate2 = "1.0"
rfsapi = "0.1"
xml-rs = "0.8"
bzip2 = "0.3"
ctrlc = "3.1"
regex = "1.2"
serde = "0.9"
clap = "2.33"
rand = "0.7"
time = "0.1"

[dependencies.trivial_colours]
version = "0.3"
default-features = false

[dependencies.cidr]
version = "0.1"
default-features = false

[dependencies.brotli]
version = "3.3"
default-features = false
features = ["std"]

[dependencies.iron]
version = "0.6"
features = ["hyper-native-tls"]

[target.'cfg(target_os = "windows")'.dependencies.winapi]
version = "0.3"
features = ["fileapi"]

[target.'cfg(not(target_os = "windows"))'.dependencies.os-str-generic]
version = "0.2"

[target.'cfg(not(any(target_os = "windows", target_os = "macos")))'.dependencies.libc]
version = "0.2"

[build-dependencies]
embed-resource = "1.3"

[target.'cfg(not(any(target_os = "windows", target_os = "macos")))'.build-dependencies.cc]
version = "1.0"


[[bin]]
name = "http"
path = "src/main.rs"
test = false
doc = false

[[bin]]
name = "httplz"
path = "src/main.rs"
test = false
doc = false


[package.metadata.deb]
name = "http"
maintainer = "nabijaczleweli <nabijaczleweli@gmail.com>"
section = "web"<|MERGE_RESOLUTION|>--- conflicted
+++ resolved
@@ -9,11 +9,7 @@
 license = "MIT"
 build = "build.rs"
 # Remember to also update in appveyor.yml
-<<<<<<< HEAD
-version = "1.12.4"
-=======
 version = "1.12.5"
->>>>>>> 3f1a94d5
 # Remember to also update in http.md
 authors = ["thecoshman <rust@thecoshman.com>",
            "nabijaczleweli <nabijaczleweli@nabijaczleweli.xyz>",
