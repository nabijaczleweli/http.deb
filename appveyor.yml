<<<<<<< HEAD
version: 1.12.4-{build}
=======
version: 1.12.5-{build}
>>>>>>> 3f1a94d5

skip_tags: false

platform: x64
configuration: Release

clone_folder: C:\http

install:
  - set PATH=C:\msys64\mingw64\bin;C:\msys64\usr\bin;%PATH%;C:\Users\appveyor\.cargo\bin
  # https://www.msys2.org/news/#2020-05-17-32-bit-msys2-no-longer-actively-supported
  - curl -SL http://repo.msys2.org/msys/x86_64/msys2-keyring-r21.b39fb11-1-any.pkg.tar.xz -oC:\msys2-keyring.txz
  - curl -SL http://repo.msys2.org/msys/x86_64/msys2-keyring-1~20211228-1-any.pkg.tar.zst -oC:\msys2-keyring.tzst
  - curl -SL http://repo.msys2.org/msys/x86_64/zstd-1.4.7-1-x86_64.pkg.tar.xz -oC:\zstd.txz
  - curl -SL http://repo.msys2.org/msys/x86_64/pacman-5.2.2-5-x86_64.pkg.tar.xz -oC:\pacman.txz
  - pacman --noconfirm -U C:\msys2-keyring.txz
  - pacman --noconfirm -U C:\zstd.txz
  - pacman --noconfirm -U C:\pacman.txz
  - pacman --noconfirm -U C:\msys2-keyring.tzst
  - bash -lc "pacman --needed --noconfirm -Sy pacman-mirrors"
  - bash -lc "pacman --noconfirm -Sy pacman"
  - bash -lc "pacman --noconfirm -Sy"
  - bash -lc "pacman --noconfirm -Su"
  - bash -lc "pacman --noconfirm -Sy"
  - bash -lc "pacman --noconfirm -S mingw-w64-x86_64-toolchain mingw-w64-x86_64-nsis unzip"
  -
  - curl -SL https://win.rustup.rs/ -oC:\rustup-init.exe
  - C:\rustup-init.exe -y --default-host="x86_64-pc-windows-gnu"
  -
  - curl -SOL https://gistcdn.githack.com/nabijaczleweli/880a4b42368c610dc5de041d73bbea58/raw/7f3a23efe680d06934e6c0d7c9fbe92216da0682/EnVar_plugin.zip
  - unzip -j EnVar_plugin.zip Plugins/amd64-unicode/EnVar.dll -d C:\msys64\mingw64\share\nsis\Plugins\unicode

build: off
build_script:
  - git submodule update --init --recursive
  - cargo build --verbose --release
<<<<<<< HEAD
  - cp target\release\http.exe http-v1.12.4.exe
  - strip --strip-all --remove-section=.comment --remove-section=.note http-v1.12.4.exe
  - makensis -DHTTP_VERSION=v1.12.4 install.nsi
=======
  - cp target\release\http.exe http-v1.12.5.exe
  - strip --strip-all --remove-section=.comment --remove-section=.note http-v1.12.5.exe
  - makensis -DHTTP_VERSION=v1.12.5 install.nsi
>>>>>>> 3f1a94d5

test: off
test_script:
  - cargo test --verbose --release

artifacts:
<<<<<<< HEAD
  - path: http-v1.12.4.exe
  - path: http v1.12.4 installer.exe

deploy:
  provider: GitHub
  artifact: /http.*v1.12.4.*\.exe/
=======
  - path: http-v1.12.5.exe
  - path: http v1.12.5 installer.exe

deploy:
  provider: GitHub
  artifact: /http.*v1.12.5.*\.exe/
>>>>>>> 3f1a94d5
  auth_token:
    secure: ZTXvCrv9y01s7Hd60w8W7NaouPnPoaw9YJt9WhWQ2Pep8HLvCikt9Exjkz8SGP9P
  on:
    appveyor_repo_tag: true

notifications:
  - provider: Email
    to:
      - nabijaczleweli@gmail.com
    on_build_status_changed: true
    on_build_success: false<|MERGE_RESOLUTION|>--- conflicted
+++ resolved
@@ -1,8 +1,4 @@
-<<<<<<< HEAD
-version: 1.12.4-{build}
-=======
 version: 1.12.5-{build}
->>>>>>> 3f1a94d5
 
 skip_tags: false
 
@@ -39,36 +35,21 @@
 build_script:
   - git submodule update --init --recursive
   - cargo build --verbose --release
-<<<<<<< HEAD
-  - cp target\release\http.exe http-v1.12.4.exe
-  - strip --strip-all --remove-section=.comment --remove-section=.note http-v1.12.4.exe
-  - makensis -DHTTP_VERSION=v1.12.4 install.nsi
-=======
   - cp target\release\http.exe http-v1.12.5.exe
   - strip --strip-all --remove-section=.comment --remove-section=.note http-v1.12.5.exe
   - makensis -DHTTP_VERSION=v1.12.5 install.nsi
->>>>>>> 3f1a94d5
 
 test: off
 test_script:
   - cargo test --verbose --release
 
 artifacts:
-<<<<<<< HEAD
-  - path: http-v1.12.4.exe
-  - path: http v1.12.4 installer.exe
-
-deploy:
-  provider: GitHub
-  artifact: /http.*v1.12.4.*\.exe/
-=======
   - path: http-v1.12.5.exe
   - path: http v1.12.5 installer.exe
 
 deploy:
   provider: GitHub
   artifact: /http.*v1.12.5.*\.exe/
->>>>>>> 3f1a94d5
   auth_token:
     secure: ZTXvCrv9y01s7Hd60w8W7NaouPnPoaw9YJt9WhWQ2Pep8HLvCikt9Exjkz8SGP9P
   on:
