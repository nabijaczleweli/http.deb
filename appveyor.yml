--- conflicted
+++ resolved
@@ -1,11 +1,7 @@
-<<<<<<< HEAD
-version: 1.12.5-{build}
-=======
 image:
   - Visual Studio 2022
 
 version: 1.13.0-{build}
->>>>>>> 44c27ce2
 
 skip_tags: false
 
@@ -16,25 +12,8 @@
 
 install:
   - set PATH=C:\msys64\mingw64\bin;C:\msys64\usr\bin;%PATH%;C:\Users\appveyor\.cargo\bin
-<<<<<<< HEAD
-  # https://www.msys2.org/news/#2020-05-17-32-bit-msys2-no-longer-actively-supported
-  - curl -SL http://repo.msys2.org/msys/x86_64/msys2-keyring-r21.b39fb11-1-any.pkg.tar.xz -oC:\msys2-keyring.txz
-  - curl -SL http://repo.msys2.org/msys/x86_64/msys2-keyring-1~20211228-1-any.pkg.tar.zst -oC:\msys2-keyring.tzst
-  - curl -SL http://repo.msys2.org/msys/x86_64/zstd-1.4.7-1-x86_64.pkg.tar.xz -oC:\zstd.txz
-  - curl -SL http://repo.msys2.org/msys/x86_64/pacman-5.2.2-5-x86_64.pkg.tar.xz -oC:\pacman.txz
-  - pacman --noconfirm -U C:\msys2-keyring.txz
-  - pacman --noconfirm -U C:\zstd.txz
-  - pacman --noconfirm -U C:\pacman.txz
-  - pacman --noconfirm -U C:\msys2-keyring.tzst
-  - bash -lc "pacman --needed --noconfirm -Sy pacman-mirrors"
-  - bash -lc "pacman --noconfirm -Sy pacman"
-  - bash -lc "pacman --noconfirm -Sy"
-  - bash -lc "pacman --noconfirm -Su"
-  - bash -lc "pacman --noconfirm -Sy"
-=======
   - bash -lc "pacman --noconfirm -Syyu"
   - bash -lc "pacman --noconfirm -Syyu"
->>>>>>> 44c27ce2
   - bash -lc "pacman --noconfirm -S mingw-w64-x86_64-toolchain mingw-w64-x86_64-nsis unzip"
   -
   - curl -SL https://win.rustup.rs/ -oC:\rustup-init.exe
@@ -47,36 +26,21 @@
 build_script:
   - git submodule update --init --recursive
   - cargo build --verbose --release
-<<<<<<< HEAD
-  - cp target\release\http.exe http-v1.12.5.exe
-  - strip --strip-all --remove-section=.comment --remove-section=.note http-v1.12.5.exe
-  - makensis -DHTTP_VERSION=v1.12.5 install.nsi
-=======
   - cp target\release\http.exe http-v1.13.0.exe
   - strip --strip-all --remove-section=.comment --remove-section=.note http-v1.13.0.exe
   - makensis -DHTTP_VERSION=v1.13.0 install.nsi
->>>>>>> 44c27ce2
 
 test: off
 test_script:
   - cargo test --verbose --release
 
 artifacts:
-<<<<<<< HEAD
-  - path: http-v1.12.5.exe
-  - path: http v1.12.5 installer.exe
-
-deploy:
-  provider: GitHub
-  artifact: /http.*v1.12.5.*\.exe/
-=======
   - path: http-v1.13.0.exe
   - path: http v1.13.0 installer.exe
 
 deploy:
   provider: GitHub
   artifact: /http.*v1.13.0.*\.exe/
->>>>>>> 44c27ce2
   auth_token:
     secure: ZTXvCrv9y01s7Hd60w8W7NaouPnPoaw9YJt9WhWQ2Pep8HLvCikt9Exjkz8SGP9P
   on:
