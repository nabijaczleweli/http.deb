--- conflicted
+++ resolved
@@ -1,4 +1,3 @@
-<<<<<<< HEAD
 http (1.8.0+ng4~standalone-options-2) unstable; urgency=medium
 
   * Find and preserve unminified date.js, since source website
@@ -74,7 +73,7 @@
   * Fixed non-absolute symlinks
 
  -- nabijaczleweli <nabijaczleweli@gmail.com>  Sat, 15 Feb 2020 17:38:20 +0100
-=======
+
 http (1.8.0-3) stable; urgency=medium
 
   [Backport from sid @ 1.8.0+ng4_standalone-options-2]
@@ -98,7 +97,6 @@
   * Patch-pick "Move LogLevel to mod options" from upstream
 
  -- nabijaczleweli <nabijaczleweli@gmail.com>  Sun, 23 Feb 2020 18:36:59 +0100
->>>>>>> 8ca4557b
 
 http (1.8.0-1) unstable; urgency=medium
 
